--- conflicted
+++ resolved
@@ -4,17 +4,15 @@
 import Link from 'next/link';
 import { FaTimes, FaTh, FaList } from 'react-icons/fa';
 
-// Interface should match the structure from the API
 interface ProcessedProject {
   id: string;
   owner: string;
   repo: string;
-  ref: string;
+  ref: string | null;
   name: string;
   repo_type: string;
   submittedAt: number;
   language: string;
-  ref?: string | null;
 }
 
 interface RepoGroup {
@@ -29,7 +27,7 @@
   showHeader?: boolean;
   maxItems?: number;
   className?: string;
-  messages?: Record<string, Record<string, string>>; // Translation messages with proper typing
+  messages?: Record<string, Record<string, string>>;
 }
 
 export default function ProcessedProjects({
@@ -45,7 +43,6 @@
   const [viewMode, setViewMode] = useState<'card' | 'list'>('card');
   const [selectedRefs, setSelectedRefs] = useState<Record<string, string>>({});
 
-  // Default messages fallback
   const defaultMessages = {
     title: 'Processed Wiki Projects',
     searchPlaceholder: 'Search projects by name, owner, or repository...',
@@ -64,7 +61,6 @@
     return defaultMessages[key as keyof typeof defaultMessages] || key;
   };
 
-<<<<<<< HEAD
   const fetchProjects = useCallback(async () => {
     setIsLoading(true);
     setError(null);
@@ -76,54 +72,6 @@
       const data = await response.json();
       if (data.error) {
         throw new Error(data.error);
-=======
-  useEffect(() => {
-    const fetchProjects = async () => {
-      setIsLoading(true);
-      setError(null);
-      try {
-        const response = await fetch('/api/wiki/projects');
-        if (!response.ok) {
-          throw new Error(`Failed to fetch projects: ${response.statusText}`);
-        }
-        const data = await response.json();
-        if (data.error) {
-          throw new Error(data.error);
-        }
-        const grouped = (data as ProcessedProject[]).reduce(
-          (acc, project) => {
-            const key = `${project.owner}/${project.repo}`;
-            if (!acc[key]) {
-              acc[key] = {
-                owner: project.owner,
-                repo: project.repo,
-                name: project.name,
-                repo_type: project.repo_type,
-                refs: [],
-              };
-            }
-            acc[key].refs.push(project);
-            return acc;
-          },
-          {} as Record<string, RepoGroup>
-        );
-        setProjectMap(grouped);
-        setSelectedRefs(() => {
-          const defaults: Record<string, string> = {};
-          for (const key in grouped) {
-            defaults[key] = grouped[key].refs[0]?.ref;
-          }
-          return defaults;
-        });
-      } catch (e: unknown) {
-        console.error("Failed to load projects from API:", e);
-        const message = e instanceof Error ? e.message : "An unknown error occurred.";
-        setError(message);
-        setProjectMap({});
-        setSelectedRefs({});
-      } finally {
-        setIsLoading(false);
->>>>>>> 8cc83c03
       }
       const grouped = (data as ProcessedProject[]).reduce(
         (acc, project) => {
@@ -165,7 +113,6 @@
     fetchProjects();
   }, [fetchProjects]);
 
-  // Filter repos based on search query
   const filteredRepos = useMemo(() => {
     let repos = Object.values(projectMap);
     if (searchQuery.trim()) {
@@ -184,7 +131,6 @@
     setSearchQuery('');
   };
 
-<<<<<<< HEAD
   const handleDelete = async (projectId: string) => {
     let project: ProcessedProject | undefined;
     for (const group of Object.values(projectMap)) {
@@ -207,15 +153,6 @@
       return;
     }
     if (!confirm(`Are you sure you want to delete project ${name}${ref ? ` (${ref})` : ''}?`)) {
-=======
-  const handleDelete = async (key: string) => {
-    const group = projectMap[key];
-    if (!group) return;
-    const selectedRef = selectedRefs[key] || group.refs[0]?.ref;
-    const project = group.refs.find((r) => r.ref === selectedRef);
-    if (!project) return;
-    if (!confirm(`Are you sure you want to delete project ${group.name} (${selectedRef})?`)) {
->>>>>>> 8cc83c03
       return;
     }
     try {
@@ -223,48 +160,18 @@
         method: 'DELETE',
         headers: { 'Content-Type': 'application/json' },
         body: JSON.stringify({
-<<<<<<< HEAD
           owner,
           repo,
           repo_type,
           language,
           ref,
-=======
-          owner: group.owner,
-          repo: group.repo,
-          repo_type: project.repo_type,
-          language: project.language,
-          ref: project.ref,
->>>>>>> 8cc83c03
         }),
       });
       if (!response.ok) {
         const errorBody = await response.json().catch(() => ({ error: response.statusText }));
         throw new Error(errorBody.error || response.statusText);
       }
-<<<<<<< HEAD
       await fetchProjects();
-=======
-      setProjectMap((prev) => {
-        const newMap = { ...prev };
-        const repo = newMap[key];
-        if (!repo) return prev;
-        repo.refs = repo.refs.filter((r) => r.ref !== project.ref);
-        if (repo.refs.length === 0) {
-          delete newMap[key];
-        }
-        setSelectedRefs((sel) => {
-          const newSel = { ...sel };
-          if (newMap[key]) {
-            newSel[key] = newMap[key].refs[0]?.ref;
-          } else {
-            delete newSel[key];
-          }
-          return newSel;
-        });
-        return newMap;
-      });
->>>>>>> 8cc83c03
     } catch (e: unknown) {
       console.error('Failed to delete project:', e);
       alert(`Failed to delete project: ${e instanceof Error ? e.message : 'Unknown error'}`);
@@ -284,9 +191,7 @@
         </header>
       )}
 
-      {/* Search Bar and View Toggle */}
       <div className="mb-6 flex flex-col sm:flex-row gap-4">
-        {/* Search Bar */}
         <div className="relative flex-1">
           <input
             type="text"
@@ -305,7 +210,6 @@
           )}
         </div>
 
-        {/* View Toggle */}
         <div className="flex items-center bg-[var(--background)] border border-[var(--border-color)] rounded-lg p-1">
           <button
             onClick={() => setViewMode('card')}
@@ -339,23 +243,14 @@
         <div className={viewMode === 'card' ? 'grid grid-cols-1 md:grid-cols-2 lg:grid-cols-3 gap-4' : 'space-y-2'}>
           {filteredRepos.map((repo) => {
             const key = `${repo.owner}/${repo.repo}`;
-<<<<<<< HEAD
             const selectedRef = selectedRefs[key] || repo.refs[0]?.ref || '';
             const selectedProject = repo.refs.find(r => r.ref === selectedRef) || repo.refs[0];
             if (!selectedProject) return null;
-=======
-            const selectedRef = selectedRefs[key] || repo.refs[0]?.ref;
-            const selectedProject = repo.refs.find(r => r.ref === selectedRef) || repo.refs[0];
->>>>>>> 8cc83c03
             return viewMode === 'card' ? (
               <div key={key} className="relative p-4 border border-[var(--border-color)] rounded-lg bg-[var(--card-bg)] shadow-sm hover:shadow-md transition-all duration-200 hover:scale-[1.02]">
                 <button
                   type="button"
-<<<<<<< HEAD
                   onClick={() => handleDelete(selectedProject.id)}
-=======
-                  onClick={() => handleDelete(key)}
->>>>>>> 8cc83c03
                   className="absolute top-2 right-2 text-[var(--muted)] hover:text-[var(--foreground)]"
                   title="Delete project"
                 >
@@ -368,20 +263,12 @@
                     className="w-full border border-[var(--border-color)] bg-[var(--background)] text-[var(--foreground)] rounded px-2 py-1 text-sm"
                   >
                     {repo.refs.map(r => (
-<<<<<<< HEAD
                       <option key={r.ref ?? 'default'} value={r.ref ?? ''}>{r.ref ?? 'default'}</option>
-=======
-                      <option key={r.ref} value={r.ref}>{r.ref}</option>
->>>>>>> 8cc83c03
                     ))}
                   </select>
                 </div>
                 <Link
-<<<<<<< HEAD
                   href={`/${repo.owner}/${repo.repo}?type=${selectedProject.repo_type}&language=${selectedProject.language}&ref=${selectedProject.ref ?? ''}`}
-=======
-                  href={`/${repo.owner}/${repo.repo}?type=${selectedProject.repo_type}&language=${selectedProject.language}&ref=${selectedProject.ref}`}
->>>>>>> 8cc83c03
                   className="block"
                 >
                   <h3 className="text-lg font-semibold text-[var(--link-color)] hover:underline mb-2 line-clamp-2">
@@ -390,21 +277,12 @@
                   <div className="flex flex-wrap gap-2 mb-3">
                     <span className="px-2 py-1 text-xs bg-[var(--accent-primary)]/10 text-[var(--accent-primary)] rounded-full border border-[var(--accent-primary)]/20">
                       {selectedProject.repo_type}
-<<<<<<< HEAD
                     </span>
                     <span className="px-2 py-1 text-xs bg-[var(--background)] text-[var(--muted)] rounded-full border border-[var(--border-color)]">
                       {selectedProject.language}
                     </span>
                     <span className="px-2 py-1 text-xs bg-[var(--background)] text-[var(--muted)] rounded-full border border-[var(--border-color)]">
                       Ref: {selectedProject.ref ?? 'default'}
-=======
-                    </span>
-                    <span className="px-2 py-1 text-xs bg-[var(--background)] text-[var(--muted)] rounded-full border border-[var(--border-color)]">
-                      {selectedProject.language}
-                    </span>
-                    <span className="px-2 py-1 text-xs bg-[var(--background)] text-[var(--muted)] rounded-full border border-[var(--border-color)]">
-                      Ref: {project.ref || 'default'}
->>>>>>> 8cc83c03
                     </span>
                   </div>
                   <p className="text-xs text-[var(--muted)]">
@@ -416,11 +294,7 @@
               <div key={key} className="relative p-3 border border-[var(--border-color)] rounded-lg bg-[var(--card-bg)] hover:bg-[var(--background)] transition-colors">
                 <button
                   type="button"
-<<<<<<< HEAD
                   onClick={() => handleDelete(selectedProject.id)}
-=======
-                  onClick={() => handleDelete(key)}
->>>>>>> 8cc83c03
                   className="absolute top-2 right-2 text-[var(--muted)] hover:text-[var(--foreground)]"
                   title="Delete project"
                 >
@@ -433,20 +307,12 @@
                     className="border border-[var(--border-color)] bg-[var(--background)] text-[var(--foreground)] rounded px-2 py-1 text-sm"
                   >
                     {repo.refs.map(r => (
-<<<<<<< HEAD
                       <option key={r.ref ?? 'default'} value={r.ref ?? ''}>{r.ref ?? 'default'}</option>
-=======
-                      <option key={r.ref} value={r.ref}>{r.ref}</option>
->>>>>>> 8cc83c03
                     ))}
                   </select>
                 </div>
                 <Link
-<<<<<<< HEAD
                   href={`/${repo.owner}/${repo.repo}?type=${selectedProject.repo_type}&language=${selectedProject.language}&ref=${selectedProject.ref ?? ''}`}
-=======
-                  href={`/${repo.owner}/${repo.repo}?type=${selectedProject.repo_type}&language=${selectedProject.language}&ref=${selectedProject.ref}`}
->>>>>>> 8cc83c03
                   className="flex items-center justify-between"
                 >
                   <div className="flex-1 min-w-0">
@@ -478,4 +344,4 @@
       )}
     </div>
   );
-}
+}